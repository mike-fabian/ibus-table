--- conflicted
+++ resolved
@@ -1,10 +1,6 @@
 # vim:set noet ts=4
 #
-<<<<<<< HEAD
-# ibus-table
-=======
 # ibus-table - The Tables engine for IBus
->>>>>>> ffa04fe4
 #
 # Copyright (c) 2008-2009 Yu Yuwei <acevery@gmail.com>
 #
@@ -21,10 +17,7 @@
 # You should have received a copy of the GNU Lesser General Public
 # License along with this library; if not, write to the Free Software
 # Foundation, Inc., 51 Franklin Street, Fifth Floor, Boston, MA  02110-1301  USA
-<<<<<<< HEAD
-=======
 #
->>>>>>> ffa04fe4
 # $Id: $
 #
 
