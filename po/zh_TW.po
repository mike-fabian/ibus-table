# IBus-Table Translation file: zh_TW.po
# Copyright (C) 2009 Caius 'kaio' Chance <k@kaio.me>
# This file is distributed under the same license as the ibus-table package.
# Caius 'kaio' Chance <k@kaio.me>, 2009.05.21
#
msgid ""
msgstr ""
"Project-Id-Version: 0.1.20080819\n"
"Report-Msgid-Bugs-To: http://code.google.com/p/ibus/issues/entry\n"
"POT-Creation-Date: 2012-03-09 19:03+1000\n"
"PO-Revision-Date: 2009-05-21 13:17+1000\n"
"Last-Translator: Caius 'kaio' Chance <k@kaio.me>\n"
"Language-Team: Caius 'kaio' Chance <k@kaio.me>\n"
"Language: \n"
"MIME-Version: 1.0\n"
"Content-Type: text/plain; charset=utf-8\n"
"Content-Transfer-Encoding: 8bit\n"

#: engine/table.py:983
msgid "CN"
msgstr "中"

#: engine/table.py:987
msgid "Switch to English mode"
msgstr "切換到中文模式"

#: engine/table.py:990
msgid "EN"
msgstr "英"

#: engine/table.py:991 engine/table.py:1009
msgid "Switch to Table mode"
msgstr "切換成形碼模式"

<<<<<<< HEAD
#: engine/table.py:995
msgid "Switch to half letter"
msgstr "切換成半形字元"

#: engine/table.py:998
msgid "Switch to full letter"
msgstr "切換成全形字元"

#: engine/table.py:1002
msgid "Switch to half punction"
msgstr "切換成半形標點"

#: engine/table.py:1005
msgid "Switch to full punction"
=======
#: engine/table.py:940
msgid "Switch to half-width letter"
msgstr "切換成半形字元"

#: engine/table.py:943
msgid "Switch to full-width letter"
msgstr "切換成全形字元"

#: engine/table.py:947
msgid "Switch to half-width punctuation"
msgstr "切換成半形標點"

#: engine/table.py:950
msgid "Switch to full-width punctuation"
>>>>>>> 5eef9304
msgstr "切換成全形標點"

#: engine/table.py:1013
msgid "Switch to PinYin mode"
msgstr "切換成拼音反查模式"

#: engine/table.py:1017
msgid "Switch to phrase mode"
msgstr "切換成詞組模式"

#: engine/table.py:1020
msgid "Switch to single char mode"
msgstr "切換成單字元模式"

#: engine/table.py:1023
msgid "Switch to normal commit mode, which use space to commit"
msgstr "切換成標準輸出模式，亦即按空格鍵執行輸出"

#: engine/table.py:1026
msgid "Switch to direct commit mode"
msgstr "切換成直接輸出模式，亦即單項結果即時輸出"

#: engine/table.py:1032
msgid "Switch to Traditional Chinese mode"
msgstr "切換成繁體模式"

#: engine/table.py:1036
msgid "Switch to Simplify Chinese first Big Charset Mode"
msgstr "切換成大字集模式（簡體結果優先）"

#: engine/table.py:1040
msgid "Switch to Traditional Chinese first Big Charset Mode"
msgstr "切換成大字集模式（繁體結果優先）"

#: engine/table.py:1044
msgid "Switch to Big Charset Mode"
msgstr "切換到大字集模式（預設結果順序）"

#: engine/table.py:1048
msgid "Switch to Simplify Chinese Mode"
msgstr "切換成簡體模式"<|MERGE_RESOLUTION|>--- conflicted
+++ resolved
@@ -32,37 +32,20 @@
 msgid "Switch to Table mode"
 msgstr "切換成形碼模式"
 
-<<<<<<< HEAD
 #: engine/table.py:995
-msgid "Switch to half letter"
+msgid "Switch to half-width letter"
 msgstr "切換成半形字元"
 
 #: engine/table.py:998
-msgid "Switch to full letter"
+msgid "Switch to full-width letter"
 msgstr "切換成全形字元"
 
 #: engine/table.py:1002
-msgid "Switch to half punction"
+msgid "Switch to half-width punctuation"
 msgstr "切換成半形標點"
 
 #: engine/table.py:1005
-msgid "Switch to full punction"
-=======
-#: engine/table.py:940
-msgid "Switch to half-width letter"
-msgstr "切換成半形字元"
-
-#: engine/table.py:943
-msgid "Switch to full-width letter"
-msgstr "切換成全形字元"
-
-#: engine/table.py:947
-msgid "Switch to half-width punctuation"
-msgstr "切換成半形標點"
-
-#: engine/table.py:950
 msgid "Switch to full-width punctuation"
->>>>>>> 5eef9304
 msgstr "切換成全形標點"
 
 #: engine/table.py:1013
