#!/usr/bin/python
# -*- coding: utf-8 -*-
# vim: set et ts=4 sts=4
#
# ibus-table - The Tables engine for IBus
#
# filename: ibus-table-speedmeter.py
# 
# display the typing speed
#
<<<<<<< HEAD
=======
# ibus-table - The Tables engine for IBus
#
>>>>>>> 7c786b6d
# Copyright (c) 2008-2009 Yu Yuwei <acevery@gmail.com>
#
# This library is free software; you can redistribute it and/or
# modify it under the terms of the GNU Lesser General Public
# License as published by the Free Software Foundation; either
# version 2.1 of the License, or (at your option) any later version.
#
# This library is distributed in the hope that it will be useful,
# but WITHOUT ANY WARRANTY; without even the implied warranty of
# MERCHANTABILITY or FITNESS FOR A PARTICULAR PURPOSE.  See the GNU
# Lesser General Public License for more details.
#
# You should have received a copy of the GNU Lesser General Public
# License along with this library; if not, write to the Free Software
# Foundation, Inc., 51 Franklin Street, Fifth Floor, Boston, MA  02110-1301  USA
#

import pygtk
pygtk.require('2.0')
import gtk
import gtk.gdk as gdk
import dbus
import dbus.service
import dbus.mainloop.glib
import time
import threading
import os.path as path
import os 
import sys
import optparse

opt = optparse.OptionParser()

opt.add_option('--daemon','-d',
        action = 'store_true',dest = 'daemon',default=False,
        help = 'Run as daemon, default: %default')

(options, args) = opt.parse_args()

def daemonize(stdout='/dev/null', stderr=None, stdin='/dev/null',
        pidfile=None ):
    '''
    This forks the current process into a daemon.
    The stdin, stdout, and stderr arguments are file names that
    will be opened and be used to replace the standard file descriptors
    in sys.stdin, sys.stdout, and sys.stderr.
    These arguments are optional and default to /dev/null.
    Note that stderr is opened unbuffered, so
    if it shares a file with stdout then interleaved output
    may not appear in the order that you expect.
    '''
    # Do first fork.
    try: 
        pid = os.fork() 
        if pid > 0: sys.exit(0) # Exit first parent.
    except OSError, e: 
        sys.stderr.write("fork #1 failed: (%d) %s\n" % (e.errno, e.strerror))
        sys.exit(1)

    # Decouple from parent environment.
    os.chdir("/") 
    os.umask(0) 
    os.setsid() 

    # Do second fork.
    try: 
        pid = os.fork()
        if pid > 0: sys.exit(0) # Exit second parent.
    except OSError, e: 
        print 'second fork error'
        sys.stderr.write("fork #2 failed: (%d) %s\n" % (e.errno, e.strerror))
        sys.exit(1)

    # Open file descriptors and print start message
    if not stderr: stderr = stdout
    si = file(stdin, 'r')
    so = file(stdout, 'w+')
    se = file(stderr, 'a+', 0)
    pid = str(os.getpid())
    print "Start SpeedMeter with Pid: %s\n"  % pid
    sys.stderr.flush()
    if pidfile: file(pidfile,'w+').write("%s\n" % pid)

    # Redirect standard file descriptors.
    sys.stdout.flush()
    sys.stderr.flush()
    os.dup2(si.fileno(), sys.stdin.fileno())
    os.dup2(so.fileno(), sys.stdout.fileno())
    os.dup2(se.fileno(), sys.stderr.fileno())

class Timer(threading.Thread):
    '''add 0 to clist every second, clist must be a list of int'''
    def __init__(self, accumulate):
        super(Timer,self).__init__()
        self.on = True
        self.tlock = threading.RLock()
        self.func = accumulate
        self.sum = 0
    
    def run (self):
        while self.on:
            if self.sum == 0:
                # since we lock in func, so it is safe here
                self.func(0)
            self.sum = (self.sum+1) % 5
            time.sleep(0.2)
    
    def join(self):
        self.on = False
        super(Timer,self).join ()

class Handle(gtk.EventBox):
    def __init__ (self):
        super(Handle, self).__init__()
        self.set_events(
            gdk.BUTTON_PRESS_MASK | \
            gdk.BUTTON_RELEASE_MASK | \
            gdk.BUTTON1_MOTION_MASK)
        self.connect("button_press_event",self.do_button_press_event)
        self.connect("button_release_event",self.do_button_release_event)
        self.connect("motion_notify_event",self.do_motion_notify_event)
        self.__move_begined = False

    def do_button_press_event(self, widget, event, data=None):
        if event.button == 1:
            root = gdk.get_default_root_window()
            try:
                desktop = root.property_get("_NET_CURRENT_DESKTOP")[2][0]
                self.__workarea = root.property_get("_NET_WORKAREA")[2][desktop * 4: (desktop + 1) * 4]
            except:
                self.__workarea = None
            self.__move_begined = True
            toplevel = self.get_toplevel()
            x, y = toplevel.get_position()
            self.__press_pos = event.x_root - x, event.y_root - y
            self.window.set_cursor(gdk.Cursor(gdk.FLEUR))
            return True
        return False

    def do_button_release_event(self, widget, event, data=None):
        if event.button == 1:
            self.__move_begined = False
            del self.__press_pos
            del self.__workarea
            self.window.set_cursor(gdk.Cursor(gdk.HAND1))
            return True

        return False

    def do_motion_notify_event(self, widget, event, data=None):
        if not self.__move_begined:
            return
        toplevel = self.get_toplevel()
        x, y = toplevel.get_position()
        x  = int(event.x_root - self.__press_pos[0])
        y  = int(event.y_root - self.__press_pos[1])

        if self.__workarea == None:
            toplevel.move(x, y)
            return

        if x < self.__workarea[0] and x > self.__workarea[0] - 16:
            x = self.__workarea[0]
        if y < self.__workarea[1] and y > self.__workarea[1] - 16:
            y = self.__workarea[1]

        w, h = toplevel.get_size()
        if x + w > self.__workarea[0] + self.__workarea[2] and \
            x + w < self.__workarea[0] + self.__workarea[2] + 16:
            x = self.__workarea[0] + self.__workarea[2] - w
        if y + h > self.__workarea[1] + self.__workarea[3] and \
            y + h < self.__workarea[1] + self.__workarea[3] + 16:
            y =  self.__workarea[1] + self.__workarea[3] - h

        toplevel.move(x, y)

SPEED_METER_PATH="/org/ibus/table/SpeedMeter"

class SpeedMeter(dbus.service.Object):
    '''Show the typing speed of user'''
    method = lambda **args: \
        dbus.service.method(dbus_interface = "org.ibus.table.SpeedMeter", \
        **args)

    signal = lambda **args: \
        dbus.service.signal(dbus_interface = "org.ibus.table.SpeedMeter", \
        **args)

    def __init__(self, conn):
        self.__conn = conn
        self.__path = SPEED_METER_PATH
        # initiate parent class
        super(SpeedMeter, self).__init__(self.__conn, self.__path)
        # counts for clients
        self.counts = 0
        # list for caculate typing speed
        self.list = [(0, time.time(), 0)]
        # do gui part here
        self.create_ui()
        # timer
        self.full = False
        self.c_time = 0
        self.timer = Timer(self.update_speed)
        gdk.threads_enter()
        self.timer.start()
        gdk.threads_leave()
        # showing
        self.run ()

    # now define the service method
    @method(in_signature='i')
    def Accumulate(self, phrase_len):
        # start typing -> Accumulate(0)
        # commit string -> Accumulate(len(string))
        self.update_speed( phrase_len )

    @method()
    def Reset(self):
        self.reset()
    
    @method()
    def Regist(self):
        self.counts += 1

    @method()
    def Exit(self):
        self.timer.join()
        gtk.main_quit()
        gdk.threads_leave()

    @method()
    def Show(self):
        self.window.move(*self.pos)
        self.window.show()

    @method()
    def Hide(self):
        self.pos = self.window.get_position()
        self.window.hide()

    @method(out_signature='i')
    def report(self):
        return self.counts

    def create_ui(self):
        self.window = gtk.Window(gtk.WINDOW_POPUP)
        #self.window.connect("destroy", lambda w: gtk.main_quit() )
        root = gdk.get_default_root_window()
        try:
            workarea = root.property_get("_NET_WORKAREA")[2]
            right, bottom = workarea[2], workarea[3]
        except:
            right, bottom = root.get_size()
        self.pos = right - 100, bottom -90
        self.window.move(*self.pos)

        #self.window.set_decorated(False)
        # provide grab & moving
        self.event_box = Handle()
        self.event_box.connect("button_press_event",self.do_button_press_event)
        self.event_box.show()
        self.window.add(self.event_box)
        self.event_box.realize()
        self.event_box.window.set_cursor(gdk.Cursor(gdk.HAND1))
        # total frame 
        self.frame = gtk.Frame()
        self.frame.show()
        self.event_box.add(self.frame)
        # for vertical packing
        self.vbox = gtk.VBox()
        self.vbox.show()
        self.frame.add(self.vbox)
        # empty frame for decoration
        self.frame1 = gtk.Frame()
        self.frame1.show()
        self.vbox.pack_start(self.frame1)
        # color of speed label
        self.label_color = gdk.Color(0,0,0xffff)
        # speed label here
        self.speed_label = gtk.Label()
        self.speed_label.set_text('0')
        # make the ratio of whole widget -> G
        self.speed_label.set_size_request(81, 47)
        self.speed_label.set_justify(gtk.JUSTIFY_CENTER)
        self.speed_label.modify_fg(gtk.STATE_NORMAL,
                self.label_color)
        self.speed_label.show()
        self.vbox.pack_start(self.speed_label)
        #self.window.set_resizable(False)
        #self.window.show()
    def run (self):
        gdk.threads_enter()
        gtk.main()

    def update_speed ( self, phrase_len ):
        '''Call this after locking, and then relase lock'''
        now = time.time()
        # only do lock here
        self.timer.tlock.acquire()
        self.list.append( (phrase_len, now) ) 
        self.list = map (lambda x: (x[0], x[1], now - x[1]), self.list )
        self.list = filter (lambda x: x[2] < 61, self.list)
        # unlock here
        self.timer.tlock.release()
        if not self.full:
            self.c_time = self.list[-1][1] - self.list[0][1] 
            self.c_time = (self.c_time > 1 and self.c_time or 1 )
            self.full = (self.c_time >=60)
        speed = ( sum( map( lambda x: x[0], self.list) ) * 60\
                / self.c_time )
        speed = int(speed)
        # now we calculate the color,
        # the color of HSV we want is from (240, 1, 1) -> (360, 1, 1)
        # this is very easy, since S & V are both 1, only H need to take
        # care.
        # we want 10 -> 112 to be marked from blue to red
        if speed > 10:
            # speed > 10
            if speed < 112:
                # 10 < speed < 112
                if speed >= 61:
                    #  61 <= speed < 112
                    # the blue is
                    color = (112-speed) * 5
                    self.label_color.red = 0xffff
                    self.label_color.blue = (color << 8) + color
                else:
                    # 10 < speed < 61
                    # the red is
                    color = (speed-10) * 5
                    self.label_color.red = (color << 8) + color
                    self.label_color.blue = 0xffff
            else:
                # speed >= 112
                    self.label_color.red = 0xffff
                    self.label_color.blue = 0
        else:
            #speed <= 10:
            self.label_color.red=0
            self.label_color.blue = 0xffff
        # update speed label
        self.speed_label.set_text( "%d" % speed )
        self.speed_label.modify_fg(gtk.STATE_NORMAL,
                self.label_color)

    def reset(self):
        self.timer.tlock.acquire()
        self.list = [(0, time.time(), 0)]
        self.full = False
        self.c_time = 0
        self.timer.tlock.release()
        self.update_speed(0)
    
    def do_button_press_event(self, widget, event, data=None):
        if event.button == 3:
            self.reset()
            return True
        return False

if __name__ == '__main__':
    dbus.mainloop.glib.DBusGMainLoop(set_as_default=True)
    bus = dbus.Bus()
    user = path.basename( path.expanduser('~') )
    name = "org.ibus.table.SpeedMeter.%s" % user
    # check service name first
    request = bus.request_name (name, dbus.bus.NAME_FLAG_DO_NOT_QUEUE)
    if request != dbus.bus.REQUEST_NAME_REPLY_PRIMARY_OWNER:
        sys.exit()
    if options.daemon:
        daemonize( '/dev/null', None, '/dev/null' )
    busname = dbus.service.BusName( name, bus )
    gdk.threads_init()
    SpeedMeter(bus)
<|MERGE_RESOLUTION|>--- conflicted
+++ resolved
@@ -8,11 +8,6 @@
 # 
 # display the typing speed
 #
-<<<<<<< HEAD
-=======
-# ibus-table - The Tables engine for IBus
-#
->>>>>>> 7c786b6d
 # Copyright (c) 2008-2009 Yu Yuwei <acevery@gmail.com>
 #
 # This library is free software; you can redistribute it and/or
