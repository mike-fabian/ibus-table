--- conflicted
+++ resolved
@@ -1,9 +1,5 @@
 # -*- coding: utf-8 -*-
-<<<<<<< HEAD
-# vim:set et sts=4 sw=4
-=======
 # vim: set et sw=4 sts=4
->>>>>>> 7c786b6d
 #
 # ibus-table - The Tables engine for IBus
 #
