<<<<<<< HEAD
# -*- coding: utf-8 -*-
# vim: set et sts=4 sw=4
=======
# vim:set et sts=4 sw=4
>>>>>>> 7c786b6d
#
# ibus-table - The Tables engine for IBus
#
# Copyright (c) 2008-2009 Yu Yuwei <acevery@gmail.com>
#
# This library is free software; you can redistribute it and/or
# modify it under the terms of the GNU Lesser General Public
# License as published by the Free Software Foundation; either
# version 2.1 of the License, or (at your option) any later version.
#
# This library is distributed in the hope that it will be useful,
# but WITHOUT ANY WARRANTY; without even the implied warranty of
# MERCHANTABILITY or FITNESS FOR A PARTICULAR PURPOSE.  See the GNU
# Lesser General Public License for more details.
#
# You should have received a copy of the GNU Lesser General Public
# License along with this library; if not, write to the Free Software
# Foundation, Inc., 51 Franklin Street, Fifth Floor, Boston, MA  02110-1301  USA
#

import os
import sys
import optparse
import ibus
import gobject
from elementtree.ElementTree import Element, SubElement, tostring
import re
patt = re.compile (r'<\?.*\?>\n')

import factory
import tabsqlitedb

try:
    db_dir = os.path.join (os.getenv('IBUS_TABLE_LOCATION'),'tables')
    icon_dir = os.path.join (os.getenv('IBUS_TABLE_LOCATION'),'icons')
except:
    db_dir = "/usr/share/ibus-table/tables"
    icon_dir = "/usr/share/ibus-table/icons"

opt = optparse.OptionParser()

opt.set_usage ('%prog --table a_table.db')
opt.add_option('--table', '-t',
        action = 'store',type = 'string',dest = 'db',default = '',
        help = 'Set the IME table file, default: %default')
opt.add_option('--daemon','-d',
        action = 'store_true',dest = 'daemon',default=False,
        help = 'Run as daemon, default: %default')
opt.add_option('--ibus', '-i',
        action = 'store_true',dest = 'ibus',default = False,
        help = 'Set the IME icon file, default: %default')
opt.add_option('--xml', '-x',
        action = 'store_true',dest = 'xml',default = False,
        help = 'output the engines xml part, default: %default')


(options, args) = opt.parse_args()
#if not options.db:
#    opt.error('no db found!')


class IMApp:
    def __init__(self, dbfile, exec_by_ibus):
        self.__mainloop = gobject.MainLoop()
        self.__bus = ibus.Bus()
        self.__bus.connect("destroy", self.__bus_destroy_cb)
        self.__factory = factory.EngineFactory(self.__bus, dbfile)
        if exec_by_ibus:
            self.__bus.request_name("org.freedesktop.IBus.Table", 0)
        else:
            self.__component = ibus.Component("org.freedesktop.IBus.Table",
                                              "Table Component",
                                              "0.1.0",
                                              "GPL",
                                              "Yuwei Yu <acevery@gmail.com>")
            # now we get IME info from self.__factory.db
            name = self.__factory.db.get_ime_property ("name")
            longname = name
            description = self.__factory.db.get_ime_property ("description")
            language = self.__factory.db.get_ime_property ("languages")
            license = self.__factory.db.get_ime_property ("credit")
            author = self.__factory.db.get_ime_property ("author")
            icon = self.__factory.db.get_ime_property ("icon")
            if icon:
                icon = os.path.join (icon_dir, icon)
                if not os.access( icon, os.F_OK):
                    icon = ''
            layout = self.__factory.db.get_ime_property ("layout")
            
            self.__component.add_engine(name,
                                        longname,
                                        description,
                                        language,
                                        license,
                                        author,
                                        icon,
                                        layout)
            self.__bus.register_component(self.__component)


    def run(self):
        self.__mainloop.run()

    def quit(self):
        self.__bus_destroy_cb()

    def __bus_destroy_cb(self, bus=None):
        self.__factory.do_destroy()
        self.__mainloop.quit()

def indent(elem, level=0):
    '''Use to format xml Element pretty :)'''
    i = "\n" + level*"    "
    if len(elem):
        if not elem.text or not elem.text.strip():
            elem.text = i + "    "
        for e in elem:
            indent(e, level+1)
            if not e.tail or not e.tail.strip():
                e.tail = i + "    "
        if not e.tail or not e.tail.strip():
            e.tail = i
    else:
        if level and (not elem.tail or not elem.tail.strip()):
            elem.tail = i

def main():
    if options.xml:
        from locale import getdefaultlocale
        # we will output the engines xml and return.
        # 1. we find all dbs in db_dir and extract the infos into
        #    Elements
        dbs = os.listdir(db_dir)
        dbs = filter (lambda x: x.endswith('.db'), dbs)
        if not dbs:
            return

        egs = Element('engines')
        for _db in dbs:
            _sq_db = tabsqlitedb.tabsqlitedb (os.path.join (db_dir, _db))
            _engine = SubElement (egs,'engine')
            
            _name = SubElement (_engine, 'name')
            _name.text = _sq_db.get_ime_property ('name').lower()
            
            _longname = SubElement (_engine, 'longname')
            _locale = getdefaultlocale()[0].lower()
            _longname.text = _sq_db.get_ime_property ( \
                    '.'.join(['name',_locale]) )
            if not _longname.text:
                _longname.text = _name.text
            
            _language = SubElement (_engine, 'language')
            _langs = _sq_db.get_ime_property ('languages')
            if _langs:
                _langs = _langs.split (',')
                if len (_langs) == 1:
                    _language.text = _langs[0].strip()
                else:
                    # we ignore the place
                    _language.text = _langs[0].strip().split('_')[0]

            _license = SubElement (_engine, 'license')
            _license.text = _sq_db.get_ime_property ('license')

            _author = SubElement (_engine, 'author')
            _author.text  = _sq_db.get_ime_property ('author')

            _icon = SubElement (_engine, 'icon')
            _icon_basename = _sq_db.get_ime_property ('icon')
            if _icon_basename:
                _icon.text = os.path.join (icon_dir, _icon_basename)
            
            _layout = SubElement (_engine, 'layout')
            _layout.text = _sq_db.get_ime_property ('layout')

            _desc = SubElement (_engine, 'description')
            _desc.text = _sq_db.get_ime_property ('description')

        # now format the xmlout pretty
        indent (egs)
        egsout = tostring (egs, encoding='utf8')
        egsout = patt.sub ('',egsout)
        print egsout
        
        return 0

    if options.daemon :
        if os.fork():
                sys.exit()
    if options.db:
        if os.access( options.db, os.F_OK):
            db = options.db
        else:
            db = '%s%s%s' % (db_dir,os.path.sep, os.path.basename(options.db) )
    else:
        db=""
    ima=IMApp(db, options.ibus)
    try:
        ima.run()
    except KeyboardInterrupt:
        ima.quit()

if __name__ == "__main__":
    main()
<|MERGE_RESOLUTION|>--- conflicted
+++ resolved
@@ -1,9 +1,4 @@
-<<<<<<< HEAD
-# -*- coding: utf-8 -*-
-# vim: set et sts=4 sw=4
-=======
 # vim:set et sts=4 sw=4
->>>>>>> 7c786b6d
 #
 # ibus-table - The Tables engine for IBus
 #
