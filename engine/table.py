# -*- coding: utf-8 -*-
# vim:et sts=4 sw=4
#
# ibus-table - The Tables engine for IBus
#
# Copyright (c) 2008-2009 Yu Yuwei <acevery@gmail.com>
#
# This library is free software; you can redistribute it and/or
# modify it under the terms of the GNU Lesser General Public
# License as published by the Free Software Foundation; either
# version 2.1 of the License, or (at your option) any later version.
#
# This library is distributed in the hope that it will be useful,
# but WITHOUT ANY WARRANTY; without even the implied warranty of
# MERCHANTABILITY or FITNESS FOR A PARTICULAR PURPOSE.  See the GNU
# Lesser General Public License for more details.
#
# You should have received a copy of the GNU Lesser General Public
# License along with this library; if not, write to the Free Software
# Foundation, Inc., 51 Franklin Street, Fifth Floor, Boston, MA  02110-1301  USA
#
# $Id: $
#
__all__ = (
    "tabengine",
)

import os
import ibus
#from ibus import Property
from ibus import keysyms
from ibus import modifier
from ibus import ascii
#import tabsqlitedb
import tabdict
import re
patt_edit = re.compile (r'(.*)###(.*)###(.*)')
patt_uncommit = re.compile (r'(.*)@@@(.*)')

from gettext import dgettext
_  = lambda a : dgettext ("ibus-table", a)
N_ = lambda a : a

import dbus

class KeyEvent:
    def __init__(self, keyval, is_press, state):
        self.code = keyval
        self.mask = state
        if not is_press:
            self.mask |= modifier.RELEASE_MASK
    def __str__(self):
        return "%s 0x%08x" % (keysyms.keycode_to_name(self.code), self.mask)


class editor(object):
    '''Hold user inputs chars and preedit string'''
    def __init__ (self, config, phrase_table_index,valid_input_chars, max_key_length, database, parser = tabdict.parse, deparser = tabdict.deparse, max_length = 64):
        self.db = database
        self._config = config
        self._name = self.db.get_ime_property('name')
        self._config_section = "engine/Table/%s" % self._name.replace(' ','_')
        self._pt = phrase_table_index
        self._parser = parser
        self._deparser = deparser
        self._max_key_len = int(max_key_length)
        self._max_length = max_length
        self._valid_input_chars = valid_input_chars
        #
        # below vals will be reset in self.clear()
        #
        # we hold this: [str,str,...]
        # self._chars: hold user input in table mode (valid,invalid,prevalid)
        self._chars = [[],[],[]]
        #self._t_chars: hold total input for table mode for input check
        self._t_chars = []
        # self._u_chars: hold user input but not manual comitted chars
        self._u_chars = []
        # self._tabkey_list: hold tab_key objects transform from user input chars
        self._tabkey_list = []
        # self._strings: hold preedit strings
        self._strings = []
        # self._cursor: the caret position in preedit phrases 
        self._cursor = [0,0]
        # self._candidates: hold candidates selected from database [[now],[pre]]
        self._candidates = [[],[]]
        self._lookup_table = ibus.LookupTable (tabengine._page_size)
        # self._py_mode: whether in pinyin mode
        self._py_mode = False
        # self._zi: the last Zi commit to preedit
        self._zi = u''
        # self._caret: caret position in lookup_table
        self._caret = 0
        # self._onechar: whether we only select single character
        self._onechar = self._config.get_value (self._config_section, "OneChar", False)
        # self._chinese_mode: the candidate filter mode,
        #   0 is simplify Chinese
        #   1 is traditional Chinese
        #   2 is Big charset mode, but simplify Chinese first
        #   3 is Big charset mode, but traditional Chinese first
        #   4 is Big charset mode.
        # we use LC_CTYPE or LANG to determine which one to use
        self._chinese_mode = self._config.get_value (
                self._config_section,
                "ChineseMode",
                self.get_chinese_mode())

    def get_chinese_mode (self):
        '''Use LC_CTYPE in your box to determine the _chinese_mode'''
        try:
            if os.environ.has_key('LC_CTYPE'):
                __lc = os.environ['LC_CTYPE'].split('.')[0].lower()
            else:
                __lc = os.environ['LANG'].split('.')[0].lower()

            if __lc.find('_cn') != -1:
                return 0
            # hk and tw is should use tc as default
            elif __lc.find('_hk') != -1 or __lc.find('_tw') != -1\
                    or __lc.find('_mo') != -1:
                return 1
            else:
                if self.db._is_chinese:
                    # if IME declare as Chinese IME
                    return 0
                else:
                    return -1
        except:
            return -1

    def change_chinese_mode (self):
        if self._chinese_mode != -1:
            self._chinese_mode = (self._chinese_mode +1 ) % 5
        self._config.set_value (
                self._config_section,
                "ChineseMode",
                self._chinese_mode )

    def clear (self):
        '''Remove data holded'''
        self.over_input ()
        self._t_chars = []
        self._strings = []
        self._cursor = [0,0]
        self._py_mode = False
        self._zi = u''
        self.update_candidates
    
    def is_empty (self):
        return len(self._t_chars) == 0

    def clear_input (self):
        '''
        Remove input characters held for Table mode,
        '''
        self._chars = [[],[],[]]
        self._tabkey_list = []
        self._lookup_table.clean()
        self._lookup_table.show_cursor(False)
        self._candidates = [[],[]]
    
    def over_input (self):
        '''
        Remove input characters held for Table mode,
        '''
        self.clear_input ()
        self._u_chars = []
    
    def set_parser (self, parser):
        '''change input parser'''
        self.clear ()
        self._parser = parser
        
    def add_input (self,c):
        '''add input character'''
        if len (self._t_chars) == self._max_length:
            return True
        self._zi = u''
        if self._cursor[1]:
            self.split_phrase()
        if (len (self._chars[0]) == self._max_key_len and (not self._py_mode)) or ( len (self._chars[0]) == 7 and self._py_mode ) :
            self.auto_commit_to_preedit()
            res = self.add_input (c)
            return res
        elif self._chars[1]:
            self._chars[1].append (c)
        else:
            if (not self._py_mode and ( c in self._valid_input_chars)) or\
                (self._py_mode and (c in u'abcdefghijklmnopqrstuvwxyz!@#$%')):
                try:
                    self._tabkey_list += self._parser (c)
                    self._chars[0].append (c)
                except:
                    self._chars[1].append (c)
            else:
                self._chars[1].append (c)
        self._t_chars.append(c)
        res = self.update_candidates ()
        return res

    def pop_input (self):
        '''remove and display last input char held'''
        _c =''
        if self._chars[1]:
            _c = self._chars[1].pop ()
        elif self._chars[0]:
            _c = self._chars[0].pop ()
            self._tabkey_list.pop()
            if (not self._chars[0]) and self._u_chars:
                self._chars[0] = self._u_chars.pop()
                self._chars[1] = self._chars[1][:-1]
                self._tabkey_list = self._parser (self._chars[0])
                self._strings.pop (self._cursor[0] - 1 )
                self._cursor[0] -= 1
        self._t_chars.pop()
        self.update_candidates ()
        return _c
    
    def get_input_chars (self):
        '''get characters held, valid and invalid'''
        return self._chars[0] + self._chars[1]

    def get_input_chars_string (self):
        '''Get valid input char string'''
        return u''.join(map(str,self._t_chars))

    def get_all_input_strings (self):
        '''Get all uncommit input characters, used in English mode or direct commit'''
        return  u''.join( map(u''.join, self._u_chars + [self._chars[0]] \
            + [self._chars[1]]) )
    
    def get_index(self,key):
        '''Get the index of key in database table'''
        return self._pt.index(key)

    def split_phrase (self):
        '''Splite current phrase into two phrase'''
        _head = u''
        _end = u''
        try:
            _head = self._strings[self._cursor[0]][:self._cursor[1]]
            _end = self._strings[self._cursor[0]][self._cursor[1]:]
            self._strings.pop(self._cursor[0])
            self._strings.insert(self._cursor[0],_head)
            self._strings.insert(self._cursor[0]+1,_end)
            self._cursor[0] +=1
            self._cursor[1] = 0
        except:
            pass
    
    def remove_before_string (self):
        '''Remove string before cursor'''
        if self._cursor[1] != 0:
            self.split_phrase()
        if self._cursor[0] > 0:
            self._strings.pop(self._cursor[0]-1)
            self._cursor[0] -= 1
        else:
            pass
        # if we remove all characters in preedit string, we need to clear the self._t_chars
        if self._cursor == [0,0]:
            self._t_chars =[]
    
    def remove_after_string (self):
        '''Remove string after cursor'''
        if self._cursor[1] != 0:
            self.split_phrase()
        if self._cursor[0] >= len (self._strings):
            pass
        else:
            self._strings.pop(self._cursor[0])
    
    def remove_before_char (self):
        '''Remove character before cursor'''
        if self._cursor[1] > 0:
            _str = self._strings[ self._cursor[0] ]
            self._strings[ self._cursor[0] ] = _str[ : self._cursor[1]-1] + _str[ self._cursor[1] :]
            self._cursor[1] -= 1
        else:
            if self._cursor[0] == 0:
                pass
            else:
                if len ( self._strings[self._cursor[0] - 1] ) == 1:
                    self.remove_before_string()
                else:
                    self._strings[self._cursor[0] - 1] = self._strings[self._cursor[0] - 1][:-1]
        # if we remove all characters in preedit string, we need to clear the self._t_chars
        if self._cursor == [0,0] and not self._strings:
            self._t_chars =[]

    def remove_after_char (self):
        '''Remove character after cursor'''
        if self._cursor[1] == 0:
            if self._cursor[0] == len ( self._strings):
                pass
            else:
                if len( self._strings[ self._cursor[0] ]) == 1:
                    self.remove_after_string ()
                else:
                    self._strings[ self._cursor[0] ] = self._strings[ self._cursor[0] ][1:]
        else:
            if ( self._cursor[1] + 1 ) == len( self._strings[ self._cursor[0] ] ) :
                self.split_phrase ()
                self.remove_after_string ()
            else:
                string = self._strings[ self._cursor[0] ]
                self._strings[ self._cursor[0] ] = string[:self._cursor[1]] + string[ self._cursor[1] + 1 : ]

    def get_invalid_input_chars (self):
        '''get invalid characters held'''
        return self._chars[1]

    def get_invalid_input_string (self):
        '''get invalid characters in string form'''
        return u''.join (self._chars[1])
        
    def get_preedit_strings (self):
        '''Get preedit strings'''
        if self._candidates[0]:
            if self._py_mode:
                _p_index = 8
            else:
                _p_index = self.get_index ('phrase')
            _candi = u'###' + self._candidates[0][ int (self._lookup_table.get_cursor_pos() ) ][ _p_index ] + u'###' 
        else:
            input_chars = self.get_input_chars ()
            if input_chars:
                _candi = u''.join( ['###'] + map( str, input_chars) + ['###'] )
            else:
                _candi = u''
        if self._strings:
            res = u''
            _cursor = self._cursor[0]
            _luc = len (self._u_chars)
            if _luc:
                _candi = _candi == u'' and u'######' or _candi
                res =u''.join( self._strings[ : _cursor - _luc] +[u'@@@'] + self._strings[_cursor - _luc : _cursor ]  + [ _candi  ] + self._strings[ _cursor : ])
            else:
                res = u''.join( self._strings[ : _cursor ] + [ _candi  ] + self._strings[ _cursor : ])
            return res
        else:
            return _candi 
    def add_caret (self, addstr):
        '''add length to caret position'''
        self._caret += len(addstr)

    def get_caret (self):
        '''Get caret position in preedit strings'''
        self._caret = 0
        if self._cursor[0] and self._strings:
            map (self.add_caret,self._strings[:self._cursor[0]])
        self._caret += self._cursor[1]
        if self._candidates[0]:
            if self._py_mode:
                _p_index = 8
            else:
                _p_index = self.get_index ('phrase')
            _candi =self._candidates[0][ int (self._lookup_table.get_cursor_pos() ) ][ _p_index ] 
        else:
            _candi = u''.join( map( str,self.get_input_chars()) )
        self._caret += len( _candi ) 
        return self._caret
    
    def arrow_left (self):
        '''Process Arrow Left Key Event.
        Update cursor data when move caret left'''
        if self.get_preedit_strings ():
            if not( self.get_input_chars () or self._u_chars ):
                if self._cursor[1] > 0:
                    self._cursor[1] -= 1
                else:
                    if self._cursor[0] > 0:
                        self._cursor[1] = len (self._strings[self._cursor[0]-1]) - 1
                        self._cursor[0] -= 1
                    else:
                        self._cursor[0] = len(self._strings)
                        self._cursor[1] = 0
                self.update_candidates ()
            return True
        else:
            return False
    
    def arrow_right (self):
        '''Process Arrow Right Key Event.
        Update cursor data when move caret right'''
        if self.get_preedit_strings ():
            if not( self.get_input_chars () or self._u_chars ):
                if self._cursor[1] == 0:
                    if self._cursor[0] == len (self._strings):
                        self._cursor[0] = 0
                    else:
                        self._cursor[1] += 1
                else:
                    self._cursor[1] += 1
                if self._cursor[1] == len(self._strings[ self._cursor[0] ]):
                    self._cursor[0] += 1
                    self._cursor[1] = 0
                self.update_candidates ()
            return True
        else:
            return False

    def control_arrow_left (self):
        '''Process Control + Arrow Left Key Event.
        Update cursor data when move caret to string left'''
        if self.get_preedit_strings ():
            if not( self.get_input_chars () or self._u_chars ):
                if self._cursor[1] == 0:
                    if self._cursor[0] == 0:
                        self._cursor[0] = len (self._strings) - 1
                    else:
                        self._cursor[0] -= 1
                else:
                    self._cursor[1] = 0
                self.update_candidates ()
            return True
        else:
            return False
    
    def control_arrow_right (self):
        '''Process Control + Arrow Right Key Event.
        Update cursor data when move caret to string right'''
        if self.get_preedit_strings ():
            if not( self.get_input_chars () or self._u_chars ):
                if self._cursor[1] == 0:
                    if self._cursor[0] == len (self._strings):
                        self._cursor[0] = 1
                    else:
                        self._cursor[0] += 1
                else:
                    self._cursor[0] += 1
                    self._cursor[1] = 0
                self.update_candidates ()
            return True
        else:
            return False
    def ap_candidate (self, candi):
        '''append candidate to lookup_table'''
        if not self._py_mode:
            _p_index = self.get_index('phrase')
            _fkey = self.get_index('m0')
        else:
            _p_index = 8
            _fkey = 1
        if self.db._is_chinese:
            _tbks = u''.join( map(self._deparser , candi[_fkey + len(self._tabkey_list) : _p_index-1 ] ) )
            if self._py_mode:
                # restore tune symbol
                _tbks = _tbks.replace('!','↑1').replace('@','↑2').replace('#','↑3').replace('$','↑4').replace('%','↑5')
        else:
            _tbks = u''.join( map(self._deparser , candi[_fkey + len(self._tabkey_list) : _p_index ] ) )
        _phrase = candi[_p_index]
        # further color implementation needed :)
        # here -2 is the pos of num, -1 is the pos of . 0 is the pos of string
        #attrs = ibus.AttrList ([ibus.AttributeForeground (0x8e2626, -2, 1)])
        attrs = ibus.AttrList ()
        # this is the part of tabkey
        attrs.append( ibus.AttributeForeground ( 0x1973a2, 0, \
            len(_phrase) + len(_tbks)))
        if candi[-2] < 0:
            # this is a user defined phrase:
            attrs.append ( ibus.AttributeForeground (0x7700c3, 0, len(_phrase)) )
        elif candi[-1] > 0:
            # this is a sys phrase used by user:
            attrs.append ( ibus.AttributeForeground (0x000000, 0, len(_phrase)) )
        else:
            # this is a system phrase haven't been used:
            attrs.append ( ibus.AttributeForeground (0x000000, 0, len(_phrase)) )
        self._lookup_table.append_candidate ( ibus.Text(_phrase + _tbks, attrs) )
        self._lookup_table.show_cursor (False)

    def filter_candidates (self, candidates):
        '''Filter candidates if IME is Chinese'''
        #if self.db._is_chinese and (not self._py_mode):
        if not self._chinese_mode in(2,3):
            return candidates[:]
        bm_index = self._pt.index('category')
        if self._chinese_mode == 2:
            # big charset with SC first
            return  filter (lambda x: x[bm_index] & 1, candidates)\
                    +filter (lambda x: x[bm_index] & (1 << 1) and \
                            (not x[bm_index] & 1), candidates)\
                    + filter (lambda x: x[bm_index] & (1 << 2), candidates)
        elif self._chinese_mode == 3:
            # big charset with SC first
            return  filter (lambda x: x[bm_index] & (1 << 1), candidates)\
                    +filter (lambda x: x[bm_index] & 1 and\
                    (not x[bm_index] & (1<<1)) , candidates)\
                    + filter (lambda x: x[bm_index] & (1 << 2), candidates)

    def update_candidates (self):
        '''Update lookuptable'''
        # first check whether the IME have defined start_chars
        if self.db.startchars and ( len(self._chars[0]) == 1 )\
                and ( len(self._chars[1]) == 0 ) \
                and ( self._chars[0][0] not in self.db.startchars):
            self._u_chars.append ( self._chars[0][0] )
            self._strings.insert ( self._cursor[0], self._chars[0][0] )
            self._cursor [0] += 1
            self.clear_input()
        else:
            if (self._chars[0] == self._chars[2] and self._candidates[0]) \
                    or self._chars[1]:
                # if no change in valid input char or we have invalid input,
                # we do not do sql enquery
                pass
            else:
                # check whether last time we have only one candidate
                only_one_last = self.one_candidate()
                # do enquiry
                self._lookup_table.clean ()
                self._lookup_table.show_cursor (False)
                if self._tabkey_list:
                    # here we need to consider two parts, table and pinyin
                    # first table
                    if not self._py_mode:
                        if self.db._is_chinese :
                            bm_index = self._pt.index('category')
                            if self._chinese_mode == 0:
                                # simplify Chinese mode
                                self._candidates[0] = self.db.select_words(\
                                        self._tabkey_list, self._onechar, 1 )
                            elif self._chinese_mode == 1:
                                # traditional Chinese mode
                                self._candidates[0] = self.db.select_words(\
                                        self._tabkey_list, self._onechar, 2 )
                            else:
                                self._candidates[0] = self.db.select_words(\
                                        self._tabkey_list, self._onechar )
                        else:
                            self._candidates[0] = self.db.select_words( self._tabkey_list, self._onechar )
                    else:
                        self._candidates[0] = self.db.select_zi( self._tabkey_list )
                    self._chars[2] = self._chars[0][:]
                        
                else:
                    self._candidates[0] =[]
                if self._candidates[0]:
                    self._candidates[0] = self.filter_candidates (self._candidates[0])
                if self._candidates[0]:
                    map ( self.ap_candidate,self._candidates[0] )
                else:
                    if self._chars[0]:
                        ## old manner:
                        #if self._candidates[1]:
                        #    #print self._candidates[1]
                        #    self._candidates[0] = self._candidates[1]
                        #    self._candidates[1] = []
                        #    last_input = self.pop_input ()
                        #    self.auto_commit_to_preedit ()
                        #    res = self.add_input( last_input )
                        #    print res
                        #    return res
                        #else:
                        #    self.pop_input ()
                        #    self._lookup_table.clean()
                        #    self._lookup_table.show_cursor (False)
                        #    return False
                        ###################
                        ## new manner, we add new char to invalid input
                        ## chars
                        if not self._chars[1]:
                            # we don't have invalid input chars
                            # here we need to check the last input
                            # is a punctuation or not, if is a punct,
                            # then we use old maner to summit the former valid
                            # candidate
                            if ascii.ispunct (self._chars[0][-1].encode('ascii')) \
                                    or len (self._chars[0][:-1]) \
                                    in self.db.pkeylens \
                                    or only_one_last:
                                # because we use [!@#$%] to denote [12345]
                                # in py_mode, so we need to distinguish them
                                ## old manner:
                                if self._py_mode:
                                    if self._chars[0][-1] in "!@#$%":
                                        self._chars[0].pop() 
                                        self._tabkey_list.pop()
                                        return True

                                if self._candidates[1]:
                                    self._candidates[0] = self._candidates[1]
                                    self._candidates[1] = []
                                    last_input = self.pop_input ()
                                    self.auto_commit_to_preedit ()
                                    res = self.add_input( last_input )
                                    return res
                                else:
                                    self.pop_input ()
                                    self._lookup_table.clean()
                                    self._lookup_table.show_cursor (False)
                                    return False
                            else:    
                                # this is not a punct or not a valid phrase
                                # last time
                                self._chars[1].append( self._chars[0].pop() )
                                self._tabkey_list.pop()
                        else:
                            pass
                        self._candidates[0] =[]
                    else:
                        self._lookup_table.clean()
                        self._lookup_table.show_cursor (False)
                self._candidates[1] = self._candidates[0]
            
        return True    

    def commit_to_preedit (self):
        '''Add select phrase in lookup table to preedit string'''
        if not self._py_mode:
            _p_index = self.get_index('phrase')
        else:
            _p_index = 8
        try:
            if self._candidates[0]:
                self._strings.insert(self._cursor[0], self._candidates[0][ self.get_cursor_pos() ][_p_index])
                self._cursor [0] += 1
                if self._py_mode:
                    self._zi = self._candidates[0][ self.get_cursor_pos() ][_p_index]
            self.over_input ()
            self.update_candidates ()
        except:
            pass
    
    def auto_commit_to_preedit (self):
        '''Add select phrase in lookup table to preedit string'''
        if not self._py_mode:
            _p_index = self.get_index('phrase')
        else:
            _p_index = 8
        try:
            self._u_chars.append( self._chars[0][:] )
            self._strings.insert(self._cursor[0], self._candidates[0][ self.get_cursor_pos() ][_p_index])
            self._cursor [0] += 1
            self.clear_input()
            self.update_candidates ()
        except:
            pass

    def get_aux_strings (self):
        '''Get aux strings'''
        input_chars = self.get_input_chars ()
        if input_chars:
            #aux_string =  u' '.join( map( u''.join, self._u_chars + [self._chars[0]] ) )
            aux_string =   u''.join (self._chars[0]) 
            if self._py_mode:
                aux_string = aux_string.replace('!','1').replace('@','2').replace('#','3').replace('$','4').replace('%','5')
            return aux_string

        aux_string = u''
        if self._zi:
            # we have pinyin result
            tabcodes = self.db.find_zi_code(self._zi)
            aux_string = u' '.join(tabcodes)
        #    self._zi = u''
        cstr = u''.join(self._strings)
        if self.db.user_can_define_phrase:
            if len (cstr ) > 1:
                aux_string += (u'\t#: ' + self.db.parse_phrase_to_tabkeys (cstr))
        return aux_string
    def arrow_down(self):
        '''Process Arrow Down Key Event
        Move Lookup Table cursor down'''
        res = self._lookup_table.cursor_down()
        self.update_candidates ()
        if not res and self._candidates[0]:
            return True
        return res
    
    def arrow_up(self):
        '''Process Arrow Up Key Event
        Move Lookup Table cursor up'''
        res = self._lookup_table.cursor_up()
        self.update_candidates ()
        if not res and self._candidates[0]:
            return True
        return res
    
    def page_down(self):
        '''Process Page Down Key Event
        Move Lookup Table page down'''
        res = self._lookup_table.page_down()
        self.update_candidates ()
        if not res and self._candidates[0]:
            return True
        return res
    
    def page_up(self):
        '''Process Page Up Key Event
        move Lookup Table page up'''
        res = self._lookup_table.page_up()
        self.update_candidates ()
        if not res and self._candidates[0]:
            return True
        return res
    
    def number (self, index):
        '''Select the candidates in Lookup Table
        index should start from 0'''
        self._lookup_table.set_cursor_pos_in_current_page ( index )
        if index != self._lookup_table.get_cursor_pos_in_current_page ():
            # the index given is out of range we do not commit string
            return False
        self.commit_to_preedit ()
        return True

    def alt_number (self,index):
        '''Remove the candidates in Lookup Table from user_db index should start from 0'''
        cps = self._lookup_table.get_current_page_start()
        pos = cps + index
        if  len (self._candidates[0]) > pos:
            # this index is valid
            can = self._candidates[0][pos]
            if can[-2] < 0:
                # freq of this candidate is -1, means this a user phrase
                self.db.remove_phrase (can)
                # make update_candidates do sql enquiry
                self._chars[2].pop()
                self.update_candidates ()
            return True
        else:
            return False

    def get_cursor_pos (self):
        '''get lookup table cursor position'''
        return self._lookup_table.get_cursor_pos()

    def get_lookup_table (self):
        '''Get lookup table'''
        return self._lookup_table

    def is_lt_visible (self):
        '''Check whether lookup table is visible'''
        return self._lookup_table.is_cursor_visible ()
    
    def backspace (self):
        '''Process backspace Key Event'''
        self._zi = u''
        if self.get_input_chars():
            self.pop_input ()
            return True
        elif self.get_preedit_strings ():
            self.remove_before_char ()
            return True
        else:
            return False
    
    def control_backspace (self):
        '''Process control+backspace Key Event'''
        self._zi = u''
        if self.get_input_chars():
            self.over_input ()
            return True
        elif self.get_preedit_strings ():
            self.remove_before_string ()
            return True
        else:
            return False

    def delete (self):
        '''Process delete Key Event'''
        self._zi = u''
        if self.get_input_chars():
            return True
        elif self.get_preedit_strings ():
            self.remove_after_char ()
            return True
        else:
            return False
    
    def control_delete (self):
        '''Process control+delete Key Event'''
        self._zi = u''
        if self.get_input_chars ():
            return True
        elif self.get_preedit_strings ():
            self.remove_after_string ()
            return True
        else:
            return False

    def l_shift (self):
        '''Process Left Shift Key Event as immediately commit to preedit strings'''
        if self._chars[0]:
            self.commit_to_preedit ()
            return True
        else:
            return False
    
    def r_shift (self):
        '''Proess Right Shift Key Event as changed between PinYin Mode and Table Mode'''
        self._zi = u''
        if self._chars[0]:
            self.commit_to_preedit ()
        self._py_mode = not (self._py_mode)
        return True

    def space (self):
        '''Process space Key Event
        return (KeyProcessResult,whethercommit,commitstring)'''
        if self._chars[1]:
            # we have invalid input, so do not commit 
            return (False,u'')
        if self._t_chars :
            # user has input sth
            istr = self.get_all_input_strings ()
            self.commit_to_preedit ()
            pstr = self.get_preedit_strings ()
            #print "istr: ",istr
            self.clear()
            return (True,pstr,istr)
        else:
            return (False,u'',u'')
    
    def one_candidate (self):
        '''Return true if there is only one candidate'''
        return len(self._candidates[0]) == 1


########################
### Engine Class #####
####################
class tabengine (ibus.EngineBase):
    '''The IM Engine for Tables'''
    
    # colors
#    _phrase_color             = 0xffffff
#    _user_phrase_color         = 0xffffff
#    _new_phrase_color         = 0xffffff

    # lookup table page size
    _page_size = 6

    def __init__ (self, bus, obj_path, db ):
        super(tabengine,self).__init__ (bus,obj_path)
        self._bus = bus
        self._lookup_table = ibus.LookupTable (tabengine._page_size)
        # this is the backend sql db we need for our IME
        # we receive this db from IMEngineFactory
        #self.db = tabsqlitedb.tabsqlitedb( name = dbname )
        self.db = db 
        # this is the parer which parse the input string to key object
        self._parser = tabdict.parse
        
        self._icon_dir = '%s%s%s%s' % (os.getenv('IBUS_TABLE_LOCATION'),
                os.path.sep, 'icons', os.path.sep)
        # 0 = english input mode
        # 1 = table input mode
        self._mode = 1
        # self._ime_py: True / False this IME support pinyin mode
        self._ime_py = self.db.get_ime_property ('pinyin_mode')
        if self._ime_py:
            if self._ime_py.lower() == u'true':
                self._ime_py = True
            else:
                self._ime_py = False
        else:
            print 'We coult not find "pinyin_mode" entry in database, is it a outdated database?'
            self._ime_py = False

        self._status = self.db.get_ime_property('status_prompt').encode('utf8')
        # now we check and update the valid input characters
        self._chars = self.db.get_ime_property('valid_input_chars')
        self._valid_input_chars = []
        for _c in self._chars:
            if _c in tabdict.tab_key_list:
                self._valid_input_chars.append(_c)
        del self._chars

        # check whether we can use '=' and '-' for page_down/up
        self._page_down_keys = [keysyms.Page_Down, keysyms.KP_Page_Down]
        self._page_up_keys = [keysyms.Page_Up, keysyms.KP_Page_Up]
        if '=' not in self._valid_input_chars \
                and '-' not in self._valid_input_chars:
            self._page_down_keys.append (keysyms.equal)
            self._page_up_keys.append (keysyms.minus)
        
        self._pt = self.db.get_phrase_table_index ()
        self._ml = int(self.db.get_ime_property ('max_key_length'))
        
        # name for config section
        self._name = self.db.get_ime_property('name')
        self._config_section = "engine/Table/%s" % self._name.replace(' ', '_')
        
        # config module
        self._config = self._bus.get_config ()
        # Containers we used:
        self._editor = editor(self._config, self._pt, self._valid_input_chars, self._ml, self.db)

        # some other vals we used:
        # self._prev_key: hold the key event last time.
        self._prev_key = None
        self._prev_char = None
        self._double_quotation_state = False
        self._single_quotation_state = False

        # [EnMode,TabMode] we get TabMode properties from db
        self._full_width_letter = [
                self._config.get_value (self._config_section,
                    "EnDefFullWidthLetter",
                    False),
                self._config.get_value (self._config_section, 
                    "TabDefFullWidthLetter", 
                    self.db.get_ime_property('def_full_width_letter').lower() == u'true' )
                ]
        self._full_width_punct = [
                self._config.get_value (self._config_section,
                    "EnDefFullWidthPunct",
                    False),
                self._config.get_value (self._config_section, 
                    "TabDefFullWidthPunct", 
                    self.db.get_ime_property('def_full_width_punct').lower() == u'true' )
                ]
        # some properties we will involved, Property is taken from scim.
        #self._setup_property = Property ("setup", _("Setup"))
        try:
            self._auto_commit = self.db.get_ime_property('auto_commit').lower() == u'true'
        except:
            self._auto_commit = False
        self._auto_commit = self._config.get_value (self._config_section, "AutoCommit",
                self._auto_commit)
        # the commit phrases length
        self._len_list = [0]
        # connect to SpeedMeter
        #try:
        #    bus = dbus.SessionBus()
        #    user = os.path.basename( os.path.expanduser('~') )
        #    self._sm_bus = bus.get_object ("org.ibus.table.SpeedMeter.%s"\
        #            % user, "/org/ibus/table/SpeedMeter")
        #    self._sm =  dbus.Interface(self._sm_bus,\
        #            "org.ibus.table.SpeedMeter") 
        #except:
        #    self._sm = None
        #self._sm_on = False
        self._on = False
        self.reset ()

    def reset (self):
        self._editor.clear ()
        self._double_quotation_state = False
        self._single_quotation_state = False
        self._prev_key = None
        #self._editor._onechar = False    
        self._init_properties ()
        self._update_ui ()
    
    def do_destroy(self):
        self.reset ()
        self.focus_out ()
        #self.db.sync_usrdb ()
        super(tabengine,self).do_destroy()

    def _init_properties (self):
        self.properties= ibus.PropList ()
        self._status_property = ibus.Property(u'status')
        if self.db._is_chinese:
            self._cmode_property = ibus.Property(u'cmode')
        self._letter_property = ibus.Property(u'letter')
        self._punct_property = ibus.Property(u'punct')
        self._py_property = ibus.Property(u'py_mode')
        self._onechar_property = ibus.Property(u'onechar')
        self._auto_commit_property = ibus.Property(u'acommit')
        for prop in (self._status_property,
            self._letter_property,
            self._punct_property,
            self._py_property,
            self._onechar_property,
            self._auto_commit_property
            #self._setup_property
            ):
            self.properties.append(prop)
        if self.db._is_chinese:
            self.properties.insert( 1, self._cmode_property )
        self.register_properties (self.properties)
        self._refresh_properties ()
    
    def _refresh_properties (self):
        '''Method used to update properties'''
        # taken and modified from PinYin.py :)
        if self._mode == 1: # refresh mode
            if self._status == u'CN':
                self._status_property.set_icon( u'%s%s' % (self._icon_dir, 'chinese.svg') )

                self._status_property.set_label(  _(u'Chinese Mode') )
            else:
                self._status_property.set_icon( u'%s%s' % (self._icon_dir, 'ibus-table.svg') )
                self._status_property.set_label(  self._status )
            self._status_property.set_tooltip (  _(u'Switch to English mode') )
        else:
            self._status_property.set_icon( u'%s%s' % (self._icon_dir, 'english.svg') )
            self._status_property.set_label( _(u'English Mode') )
            self._status_property.set_tooltip (  _(u'Switch to Table mode') )

        if self._full_width_letter[self._mode]:
            self._letter_property.set_icon ( u'%s%s' % (self._icon_dir, 'full-letter.svg') )
<<<<<<< HEAD
            self._letter_property.set_tooltip ( _(u'Switch to half-width letter') )
        else:
            self._letter_property.set_icon ( u'%s%s' % (self._icon_dir, 'half-letter.svg') )
            self._letter_property.set_tooltip ( _(u'Switch to full-width letter') )

        if self._full_width_punct[self._mode]:
            self._punct_property.set_icon ( u'%s%s' % (self._icon_dir, 'full-punct.svg') )
            self._punct_property.set_tooltip ( _( u'Switch to half-width punctuation' ) )
        else:
            self._punct_property.set_icon ( u'%s%s' % (self._icon_dir,'half-punct.svg' ) )
            self._punct_property.set_tooltip ( _( u'Switch to full-width punctuation' ) )
=======
            self._letter_property.set_label ( _(u'Full Letter') )
            self._letter_property.set_tooltip ( _(u'Switch to half letter') )
        else:
            self._letter_property.set_icon ( u'%s%s' % (self._icon_dir, 'half-letter.svg') )
            self._letter_property.set_label ( _(u'Half Letter') )
            self._letter_property.set_tooltip ( _(u'Switch to full letter') )

        if self._full_width_punct[self._mode]:
            self._punct_property.set_icon ( u'%s%s' % (self._icon_dir, 'full-punct.svg') )
            self._punct_property.set_label ( _(u'Full Punctuation') )
            self._punct_property.set_tooltip ( _( u'Switch to half punction' ) )
        else:
            self._punct_property.set_icon ( u'%s%s' % (self._icon_dir,'half-punct.svg' ) )
            self._punct_property.set_label ( _(u'Half Punctuation') )
            self._punct_property.set_tooltip ( _( u'Switch to full punction' ) )
>>>>>>> 277814ca
        
        if self._editor._py_mode:
            self._py_property.set_icon ( u'%s%s' % (self._icon_dir, 'py-mode.svg' ) )
            self._py_property.set_label ( _(u'PinYin Mode') )
            self._py_property.set_tooltip ( _(u'Switch to Table mode') )
        
        else:
            self._py_property.set_icon ( u'%s%s' % (self._icon_dir, 'tab-mode.svg' ) )
            self._py_property.set_label ( _(u'Table Mode') )
            self._py_property.set_tooltip ( _(u'Switch to PinYin mode') )

        if self._editor._onechar:
            self._onechar_property.set_icon ( u'%s%s' % (self._icon_dir, 'onechar.svg' ))
            self._onechar_property.set_label ( _(u'Single Char Mode') )
            self._onechar_property.set_tooltip ( _(u'Switch to phrase mode') )
        else:
            self._onechar_property.set_icon ( u'%s%s' % (self._icon_dir, 'phrase.svg' ))
            self._onechar_property.set_label ( _(u'Phrase Mode') )
            self._onechar_property.set_tooltip ( _(u'Switch to single char mode') )
        if self._auto_commit:
            self._auto_commit_property.set_icon ( u'%s%s' % (self._icon_dir, 'acommit.svg' ) ) 
            self._auto_commit_property.set_label ( _(u'Direct Commit Mode') )
            self._auto_commit_property.set_tooltip ( _(u'Switch to normal commit mode, which use space to commit') ) 
        else:
            self._auto_commit_property.set_icon ( u'%s%s' % (self._icon_dir, 'ncommit.svg' ) ) 
            self._auto_commit_property.set_label ( _(u'Normal Commit Mode') )
            self._auto_commit_property.set_tooltip ( _(u'Switch to direct commit mode') ) 
        # the chinese_mode:
        if self.db._is_chinese:
            if self._editor._chinese_mode == 0:
                self._cmode_property.set_icon ( u'%s%s' % (self._icon_dir,\
                        'sc-mode.svg' ) ) 
                self._cmode_property.set_label ( _(u'Simplified Chinese Mode') )
                self._cmode_property.set_tooltip ( _(u'Switch to Traditional Chinese mode') ) 
            elif self._editor._chinese_mode == 1:
                self._cmode_property.set_icon ( u'%s%s' % (self._icon_dir,\
                        'tc-mode.svg' ) ) 
                self._cmode_property.set_label ( _(u'Traditional Chinese Mode') )
                self._cmode_property.set_tooltip ( _(u'Switch to Simplify Chinese first Big Charset Mode') ) 
            elif self._editor._chinese_mode == 2:
                self._cmode_property.set_icon ( u'%s%s' % (self._icon_dir,\
                        'scb-mode.svg' ) ) 
                self._cmode_property.set_label ( _(u'Simplified Chinese First Big Charset Mode') )
                self._cmode_property.set_tooltip ( _(u'Switch to Traditional Chinese first Big Charset Mode') ) 
            elif self._editor._chinese_mode == 3:
                self._cmode_property.set_icon ( u'%s%s' % (self._icon_dir,\
                        'tcb-mode.svg' ) ) 
                self._cmode_property.set_label ( _(u'Traditional Chinese Big First Charset Mode') )
                self._cmode_property.set_tooltip ( _(u'Switch to Big Charset Mode') ) 
            elif self._editor._chinese_mode == 4:
                self._cmode_property.set_icon ( u'%s%s' % (self._icon_dir,\
                        'cb-mode.svg' ) ) 
                self._cmode_property.set_label ( _(u'Big Chinese Mode') )
                self._cmode_property.set_tooltip ( _(u'Switch to Simplify Chinese Mode') ) 

        # use buildin method to update properties :)
        map (self.update_property, self.properties)
    
    def _change_mode (self):
        '''Shift input mode, TAB -> EN -> TAB
        '''
        self._mode = int (not self._mode)
        self.reset ()
        self._update_ui ()

    def property_activate (self, property,prop_state = ibus.PROP_STATE_UNCHECKED):
        '''Shift property'''
        if property == u"status":
            self._change_mode ()
        elif property == u'py_mode' and self._ime_py:
            self._editor.r_shift ()
        elif property == u'onechar':
            self._editor._onechar = not self._editor._onechar
            self._config.set_value( self._config_section,
                    "OneChar",
                    self._editor._onechar)

        elif property == u'acommit':
            self._auto_commit = not self._auto_commit
            self._config.set_value( self._config_section,
                    "AutoCommit",
                    self._auto_commit)
        elif property == u'letter':
            self._full_width_letter [self._mode] = not self._full_width_letter [self._mode]
            if self._mode:
                self._config.set_value( self._config_section,
                        "TabDefFullWidthLetter",
                        self._full_width_letter [self._mode])
            else:
                self._config.set_value( self._config_section,
                        "EnDefFullWidthLetter",
                        self._full_width_letter [self._mode])

        elif property == u'punct':
            self._full_width_punct [self._mode] = not self._full_width_punct [self._mode]
            if self._mode:
                self._config.set_value( self._config_section,
                        "TabDefFullWidthPunct",
                        self._full_width_punct [self._mode])
            else:
                self._config.set_value( self._config_section,
                        "EnDefFullWidthPunct",
                        self._full_width_punct [self._mode])
        elif property == u'cmode':
            self._editor.change_chinese_mode()
            self.reset()
        self._refresh_properties ()
    #    elif property == "setup":
            # Need implementation
    #        self.start_helper ("96c07b6f-0c3d-4403-ab57-908dd9b8d513")
        # at last invoke default method 
    
    def _update_preedit (self):
        '''Update Preedit String in UI'''
        _str = self._editor.get_preedit_strings ()
        if _str == u'':
            super(tabengine, self).update_preedit_text(ibus.Text(u'',None), 0, False)
        else:
            attrs = ibus.AttrList()
            res = patt_edit.match (_str)
            if res:
                _str = u''
                ures = patt_uncommit.match (res.group(1))
                if ures:
                    _str=u''.join (ures.groups())
                    lc = len (ures.group(1) )
                    lu = len (ures.group(2) )
                    attrs.append (ibus.AttributeForeground(0x1b3f03,0,lc) )
                    attrs.append (ibus.AttributeForeground(0x0895a2,lc,lu) )
                    lg1 = len (_str)
                else:
                    _str += res.group (1)
                    lg1 = len ( res.group(1) )
                    attrs.append (ibus.AttributeForeground(0x1b3f03,0,lg1) )
                _str += res.group(2)
                _str += res.group(3)
                lg2 = len ( res.group(2) )
                lg3 = len ( res.group(3) )
                attrs.append( ibus.AttributeForeground(0x0e0ea0,lg1,lg2) )
                attrs.append( ibus.AttributeForeground(0x1b3f03,lg1+lg2,lg3) )
            else:
                attrs.append( ibus.AttributeForeground(0x1b3f03,0,len(_str)) )
            # because ibus now can only insert preedit into txt, so...
            attrs = ibus.AttrList()
            attrs.append(ibus.AttributeUnderline(ibus.ATTR_UNDERLINE_SINGLE, 0, len(_str)))


            super(tabengine, self).update_preedit_text(ibus.Text(_str, attrs), self._editor.get_caret(), True)
    
    def _update_aux (self):
        '''Update Aux String in UI'''
        _ic = self._editor.get_aux_strings ()
        if _ic:
            attrs = ibus.AttrList([ ibus.AttributeForeground(0x9515b5,0, len(_ic)) ])
            #attrs = [ scim.Attribute(0,len(_ic),scim.ATTR_FOREGROUND,0x5540c1)]

            super(tabengine, self).update_auxiliary_text(ibus.Text(_ic, attrs), True)
        else:
            self.hide_auxiliary_text()
            #self.update_aux_string (u'', None, False)

    def _update_lookup_table (self):
        '''Update Lookup Table in UI'''
        if self._editor.is_empty ():
            self.hide_lookup_table()
            return
        self.update_lookup_table ( self._editor.get_lookup_table(), True, True )    

    def _update_ui (self):
        '''Update User Interface'''
        self._update_lookup_table ()
        self._update_preedit ()
        self._update_aux ()

    #def add_string_len(self, astring):
    #    if self._sm_on:
    #        try:
    #            self._sm.Accumulate(len(astring))
    #        except:
    #            pass
    
    def commit_string (self,string):
        self._editor.clear ()
        self._update_ui ()
        super(tabengine,self).commit_text ( ibus.Text(string) )
        self._prev_char = string[-1]

    def _convert_to_full_width (self, c):
        '''convert half width character to full width'''
        if c in [u".", u"\\", u"^", u"_", u"$", u"\"", u"'", u">", u"<", u"[", u"]", u"{", u"}" ]:
            if c == u".":
                if self._prev_char and self._prev_char.isdigit () \
                    and self._prev_key and chr (self._prev_key.code) == self._prev_char:
                    return u"."
                else:
                    return u"\u3002"
            elif c == u"\\":
                return u"\u3001"
            elif c == u"^":
                return u"\u2026\u2026"
            elif c == u"_":
                return u"\u2014\u2014"
            elif c == u"$":
                return u"\uffe5"
            elif c == u"\"":
                self._double_quotation_state = not self._double_quotation_state
                if self._double_quotation_state:
                    return u"\u201c"
                else:
                    return u"\u201d"
            elif c == u"'":
                self._single_quotation_state = not self._single_quotation_state
                if self._single_quotation_state:
                    return u"\u2018"
                else:
                    return u"\u2019"
            elif c == u"<":
                if self._mode:
                    return u"\u300a"
            elif c == u">":
                if self._mode:
                    return u"\u300b"
            elif c == u"[":
                if self._mode:
                    return u"\u300c"
            elif c == u"]":
                if self._mode:
                    return u"\u300d"
            elif c == u"{":
                if self._mode:
                    return u"\u300e"
            elif c == u"}":
                if self._mode:
                    return u"\u300f"
            
        return ibus.unichar_half_to_full (c)
    
    def _match_hotkey (self, key, code, mask):
        
        if key.code == code and key.mask == mask:
            if self._prev_key and key.code == self._prev_key.code and key.mask & modifier.RELEASE_MASK:
                return True
            if not key.mask & modifier.RELEASE_MASK:
                return True

        return False
    
    def process_key_event(self, keyval, keycode, state):
        '''Process Key Events
        Key Events include Key Press and Key Release,
        modifier means Key Pressed
        '''
        key = KeyEvent(keyval, state & modifier.RELEASE_MASK == 0, state)
        # ignore NumLock mask
        key.mask &= ~modifier.MOD2_MASK

        result = self._process_key_event (key)
        self._prev_key = key
        return result

    def _process_key_event (self, key):
        '''Internal method to process key event'''
        # Match mode switch hotkey
        if not self._editor._t_chars and ( self._match_hotkey (key, keysyms.Shift_L, modifier.SHIFT_MASK + modifier.RELEASE_MASK)):
            self._change_mode ()
            return True

        # Match full half letter mode switch hotkey
        if self._match_hotkey (key, keysyms.space, modifier.SHIFT_MASK):
            self.property_activate ("letter")
            return True
        
        # Match full half punct mode switch hotkey
        if self._match_hotkey (key, keysyms.period, modifier.CONTROL_MASK):
            self.property_activate ("punct")
            return True
        
        # we ignore all hotkeys
#        if key.mask & modifier.ALT_MASK:
#            return False

        # Ignore key release event
#        if key.mask & modifier.RELEASE_MASK:
#            return True
        
        if self._mode:
            return self._table_mode_process_key_event (key)
        else:
            return self._english_mode_process_key_event (key)

    def _english_mode_process_key_event (self, key):
        '''English Mode Process Key Event'''
        # Ignore key release event
        if key.mask & modifier.RELEASE_MASK:
            return True
        
        if key.code >= 128:
            return False
        # we ignore all hotkeys here    
        if key.mask & modifier.CONTROL_MASK+modifier.ALT_MASK:
            return False
        
        c = unichr (key.code)
        if ascii.ispunct (key.code): # if key code is a punctation
            if self._full_width_punct[self._mode]:
                self.commit_string (self._convert_to_full_width (c))
                return True
            else:
                self.commit_string (c)
                return True
        
        # then, the key code is a letter or digit
        if self._full_width_letter[self._mode]:
            # in full width letter mode
            self.commit_string (self._convert_to_full_width (c))
            return True
        else:
            return False
        
        # should not reach there
        return False
    
    def _table_mode_process_key_event (self, key):
        '''Xingma Mode Process Key Event'''
        cond_letter_translate = lambda (c): \
            self._convert_to_full_width (c) if self._full_width_letter [self._mode] else c
        cond_punct_translate = lambda (c): \
            self._convert_to_full_width (c) if self._full_width_punct [self._mode] else c
        
        # We have to process the pinyin mode change key event here,
        # because we ignore all Release event below.
        if self._match_hotkey (key, keysyms.Shift_R, modifier.SHIFT_MASK + modifier.RELEASE_MASK) and self._ime_py:
            res = self._editor.r_shift ()
            self._refresh_properties ()
            self._update_ui ()
            return res
        # process commit to preedit    
        if self._match_hotkey (key, keysyms.Shift_R, modifier.SHIFT_MASK + modifier.RELEASE_MASK) or self._match_hotkey (key, keysyms.Shift_L, modifier.SHIFT_MASK + modifier.RELEASE_MASK):
            res = self._editor.l_shift ()
            self._update_ui ()
            return res
        
        # Match single char mode switch hotkey
        if self._match_hotkey (key, keysyms.comma, modifier.CONTROL_MASK):
            self.property_activate ( u"onechar" )
            return True
        # Match direct commit mode switch hotkey
        if self._match_hotkey (key, keysyms.slash, modifier.CONTROL_MASK):
            self.property_activate ( u"acommit" )
            return True
        
        # Match Chinese mode shift
        if self._match_hotkey (key, keysyms.semicolon, modifier.CONTROL_MASK):
            self.property_activate ( u"cmode" )
            return True
        
        # Match speedmeter shift
        #if self._match_hotkey (key, keysyms.apostrophe, modifier.CONTROL_MASK):
        #    self._sm_on = not self._sm_on
        #    if self._sm_on:
        #        self._sm.Show ()
        #    else:
        #        self._sm.Hide ()
        #    return True
        
        # Ignore key release event now :)
        if key.mask & modifier.RELEASE_MASK:
            return True

        if self._editor.is_empty ():
            # we have not input anything
            if key.code <= 127 and ( unichr(key.code) not in self._valid_input_chars ) \
                    and (not key.mask & modifier.ALT_MASK + modifier.CONTROL_MASK):
                if key.code == keysyms.space:
                    #self.commit_string (cond_letter_translate (unichr (key.code)))
                    # little hack to make ibus to input space in gvim :)
                    if self._full_width_letter [self._mode]:
                        self.commit_string (cond_letter_translate (unichr (key.code)))
                        return True
                    else: 
                        return False
                if ascii.ispunct (key.code):
                    self.commit_string (cond_punct_translate (unichr (key.code)))
                    return True
                if ascii.isdigit (key.code):
                    self.commit_string (cond_letter_translate (unichr (key.code)))
                    return True
            elif key.code > 127 and (not self._editor._py_mode):
                return False

        if key.code == keysyms.Escape:
            self.reset ()
            self._update_ui ()
            return True
        
        elif key.code in (keysyms.Return, keysyms.KP_Enter):
            commit_string = self._editor.get_all_input_strings ()
            self.commit_string (commit_string)
            return True
        
        elif key.code in (keysyms.Down, keysyms.KP_Down) :
            res = self._editor.arrow_down ()
            self._update_ui ()
            return res
        
        elif key.code in (keysyms.Up, keysyms.KP_Up):
            res = self._editor.arrow_up ()
            self._update_ui ()
            return res
        
        elif key.code in (keysyms.Left, keysyms.KP_Left) and key.mask & modifier.CONTROL_MASK:
            res = self._editor.control_arrow_left ()
            self._update_ui ()
            return res
        
        elif key.code in (keysyms.Right, keysyms.KP_Right) and key.mask & modifier.CONTROL_MASK:
            res = self._editor.control_arrow_right ()
            self._update_ui ()
            return res
        
        elif key.code in (keysyms.Left, keysyms.KP_Left):
            res = self._editor.arrow_left ()
            self._update_ui ()
            return res
        
        elif key.code in (keysyms.Right, keysyms.KP_Right):
            res = self._editor.arrow_right ()
            self._update_ui ()
            return res
        
        elif key.code == keysyms.BackSpace and key.mask & modifier.CONTROL_MASK:
            res = self._editor.control_backspace ()
            self._update_ui ()
            return res
        
        elif key.code == keysyms.BackSpace:
            res = self._editor.backspace ()
            self._update_ui ()
            return res
        
        elif key.code == keysyms.Delete  and key.mask & modifier.CONTROL_MASK:
            res = self._editor.control_delete ()
            self._update_ui ()
            return res
        
        elif key.code == keysyms.Delete:
            res = self._editor.delete ()
            self._update_ui ()
            return res

        elif key.code >= keysyms._1 and key.code <= keysyms._9 and self._editor._candidates[0] and key.mask & modifier.CONTROL_MASK:
            res = self._editor.number (key.code - keysyms._1)
            self._update_ui ()
            return res

        elif key.code >= keysyms._1 and key.code <= keysyms._9 and self._editor._candidates[0] and key.mask & modifier.ALT_MASK:
            res = self._editor.alt_number (key.code - keysyms._1)
            self._update_ui ()
            return res

        elif key.code == keysyms.space:
            o_py = self._editor._py_mode
            sp_res = self._editor.space ()
            #return (KeyProcessResult,whethercommit,commitstring)
            if sp_res[0]:
                self.commit_string (sp_res[1])
                #self.add_string_len(sp_res[1])
                self.db.check_phrase (sp_res[1], sp_res[2])
            else:
                if sp_res[1] == u' ':
                    self.commit_string (cond_letter_translate (u" "))
            if o_py != self._editor._py_mode:
                self._refresh_properties ()
                self._update_ui ()
            return True
        # now we ignore all else hotkeys
        elif key.mask & modifier.CONTROL_MASK+modifier.ALT_MASK:
            return False

        elif key.mask & modifier.ALT_MASK:
            return False

        elif unichr(key.code) in self._valid_input_chars or \
                ( self._editor._py_mode and \
                    unichr(key.code) in u'abcdefghijklmnopqrstuvwxyz!@#$%' ):
            if self._auto_commit and ( len(self._editor._chars[0]) == self._ml \
                    or len (self._editor._chars[0]) in self.db.pkeylens )\
                    and not self._editor._py_mode:
                # it is time to direct commit
                sp_res = self._editor.space ()
                #return (whethercommit,commitstring)
                if sp_res[0]:
                    self.commit_string (sp_res[1])
                    #self.add_string_len(sp_res[1])
                    self.db.check_phrase (sp_res[1],sp_res[2])
            
            res = self._editor.add_input ( unichr(key.code) )
            if not res:
                if ascii.ispunct (key.code):
                    key_char = cond_punct_translate (unichr (key.code))
                else:
                    key_char = cond_letter_translate (unichr (key.code))
                sp_res = self._editor.space ()
                #return (KeyProcessResult,whethercommit,commitstring)
                if sp_res[0]:
                    self.commit_string (sp_res[1] + key_char)
                    #self.add_string_len(sp_res[1])
                    self.db.check_phrase (sp_res[1],sp_res[2])
                    return True
                else:
                    self.commit_string ( key_char )
                    return True
            else:
                if self._auto_commit and self._editor.one_candidate () and \
                        (len(self._editor._chars[0]) == self._ml \
                            or not self.db._is_chinese):
                    # it is time to direct commit
                    sp_res = self._editor.space ()
                    #return (whethercommit,commitstring)
                    if sp_res[0]:
                        self.commit_string (sp_res[1])
                        #self.add_string_len(sp_res[1])
                        self.db.check_phrase (sp_res[1], sp_res[2])
                        return True
            self._update_ui ()
            return True
        
        elif key.code in self._page_down_keys \
                and self._editor._candidates[0]:
            res = self._editor.page_down()
            self._update_lookup_table ()
            return res

        elif key.code in self._page_up_keys \
                and self._editor._candidates[0]:
            res = self._editor.page_up ()
            self._update_lookup_table ()
            return res
        
        elif key.code >= keysyms._1 and key.code <= keysyms._9 and self._editor._candidates[0]:
            input_keys = self._editor.get_all_input_strings ()
            res = self._editor.number (key.code - keysyms._1)
            if res:
                o_py = self._editor._py_mode
                commit_string = self._editor.get_preedit_strings ()
                self.commit_string (commit_string)
                #self.add_string_len(commit_string)
                if o_py != self._editor._py_mode:
                    self._refresh_properties ()
                    self._update_ui ()
                # modify freq info
                self.db.check_phrase (commit_string, input_keys)
            return True
        
        elif key.code <= 127:
            if not self._editor._candidates[0]:
                commit_string = self._editor.get_all_input_strings ()
            else:
                self._editor.commit_to_preedit ()
                commit_string = self._editor.get_preedit_strings ()
            # we need to take care of the py_mode here :)
            py_mode = self._editor._py_mode
            self._editor.clear ()
            if py_mode:
                self._refresh_properties ()
            if ascii.ispunct (key.code):
                self.commit_string ( commit_string + cond_punct_translate (unichr (key.code)))
            else:
                self.commit_string ( commit_string + cond_letter_translate (unichr (key.code)))
            
            return True
        return False
    
    # below for initial test
    def focus_in (self):
        if self._on:
            self.register_properties (self.properties)
            self._refresh_properties ()
            self._update_ui ()
            #try:
            #    if self._sm_on:
            #        self._sm.Show ()
            #    else:
            #        self._sm.Hide ()
            #except:
            #    pass
    
    def focus_out (self):
        #try:
        #    self._sm.Hide()
        #except:
        #    pass
        pass

    def enable (self):
        #try:
        #    self._sm.Reset()
        #except:
        #    pass
        self._on = True
        self.focus_in()

    def disable (self):
        self.reset()
        #try:
        #    self._sm.Hide()
        #except:
        #    pass
        self._on = False


    def lookup_table_page_up (self):
        if self._editor.page_up ():
            self._update_lookup_table ()
            return True
        return True

    def lookup_table_page_down (self):
        if self._editor.page_down ():
            self._update_lookup_table ()
            return True
        return False

    # for further implementation :)
    @classmethod
    def CONFIG_VALUE_CHANGED(cls, bus, section, name, value):
        config = bus.get_config()
        if section != self._config_section:
            return
    
    @classmethod
    def CONFIG_RELOADED(cls, bus):
        config = bus.get_config()
        if section != self._config_section:
            return<|MERGE_RESOLUTION|>--- conflicted
+++ resolved
@@ -993,35 +993,21 @@
 
         if self._full_width_letter[self._mode]:
             self._letter_property.set_icon ( u'%s%s' % (self._icon_dir, 'full-letter.svg') )
-<<<<<<< HEAD
+            self._letter_property.set_label ( _(u'Full Letter') )
             self._letter_property.set_tooltip ( _(u'Switch to half-width letter') )
         else:
             self._letter_property.set_icon ( u'%s%s' % (self._icon_dir, 'half-letter.svg') )
+            self._letter_property.set_label ( _(u'Half Letter') )
             self._letter_property.set_tooltip ( _(u'Switch to full-width letter') )
 
         if self._full_width_punct[self._mode]:
             self._punct_property.set_icon ( u'%s%s' % (self._icon_dir, 'full-punct.svg') )
+            self._punct_property.set_label ( _(u'Full-width Punctuation') )
             self._punct_property.set_tooltip ( _( u'Switch to half-width punctuation' ) )
         else:
             self._punct_property.set_icon ( u'%s%s' % (self._icon_dir,'half-punct.svg' ) )
+            self._punct_property.set_label ( _(u'Half-width Punctuation') )
             self._punct_property.set_tooltip ( _( u'Switch to full-width punctuation' ) )
-=======
-            self._letter_property.set_label ( _(u'Full Letter') )
-            self._letter_property.set_tooltip ( _(u'Switch to half letter') )
-        else:
-            self._letter_property.set_icon ( u'%s%s' % (self._icon_dir, 'half-letter.svg') )
-            self._letter_property.set_label ( _(u'Half Letter') )
-            self._letter_property.set_tooltip ( _(u'Switch to full letter') )
-
-        if self._full_width_punct[self._mode]:
-            self._punct_property.set_icon ( u'%s%s' % (self._icon_dir, 'full-punct.svg') )
-            self._punct_property.set_label ( _(u'Full Punctuation') )
-            self._punct_property.set_tooltip ( _( u'Switch to half punction' ) )
-        else:
-            self._punct_property.set_icon ( u'%s%s' % (self._icon_dir,'half-punct.svg' ) )
-            self._punct_property.set_label ( _(u'Half Punctuation') )
-            self._punct_property.set_tooltip ( _( u'Switch to full punction' ) )
->>>>>>> 277814ca
         
         if self._editor._py_mode:
             self._py_property.set_icon ( u'%s%s' % (self._icon_dir, 'py-mode.svg' ) )
