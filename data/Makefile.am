--- conflicted
+++ resolved
@@ -1,10 +1,6 @@
 # vim:set noet ts=4
 #
-<<<<<<< HEAD
-# ibus-table
-=======
 # ibus-table - The Tables engine for IBus
->>>>>>> ffa04fe4
 #
 # Copyright (c) 2008-2009 Yu Yuwei <acevery@gmail.com>
 #
