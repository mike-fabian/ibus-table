--- conflicted
+++ resolved
@@ -1020,14 +1020,9 @@
             self._punct_property.set_tooltip ( _( u'Switch to half-width punctuation' ) )
         else:
             self._punct_property.set_icon ( u'%s%s' % (self._icon_dir,'half-punct.svg' ) )
-<<<<<<< HEAD
             self._punct_property.set_label ( _(u'Half-width Punctuation') )
             self._punct_property.set_tooltip ( _( u'Switch to full-width punctuation' ) )
-        
-=======
-            self._punct_property.set_tooltip ( _( u'Switch to full punction' ) )
-
->>>>>>> 84c287f1
+
         if self._editor._py_mode:
             self._py_property.set_icon ( u'%s%s' % (self._icon_dir, 'py-mode.svg' ) )
             self._py_property.set_label ( _(u'PinYin Mode') )
@@ -1249,7 +1244,6 @@
             elif c == u">":
                 if self._mode:
                     return u"\u300b"
-<<<<<<< HEAD
             elif c == u"[":
                 if self._mode:
                     return u"\u300c"
@@ -1263,9 +1257,6 @@
                 if self._mode:
                     return u"\u300f"
             
-=======
-
->>>>>>> 84c287f1
         return ibus.unichar_half_to_full (c)
 
     def _match_hotkey (self, key, code, mask):
