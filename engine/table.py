--- conflicted
+++ resolved
@@ -1175,8 +1175,6 @@
         if self._auto_commit == None:
             self._auto_commit = self.db.get_ime_property('auto_commit').lower() == u'true'
         
-<<<<<<< HEAD
-=======
         self._auto_select = variant_to_value(self._config.get_value(
                 self._config_section,
                 "AutoSelect"))
@@ -1195,7 +1193,6 @@
             else:
                 self._candidates = False
         
->>>>>>> 5d34900e
         # the commit phrases length
         self._len_list = [0]
         # connect to SpeedMeter
